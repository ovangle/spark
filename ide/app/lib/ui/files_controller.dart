--- conflicted
+++ resolved
@@ -112,20 +112,15 @@
   }
 
   ListViewCell treeViewCellForNode(TreeView view, String nodeUID) {
-<<<<<<< HEAD
     Resource resource = _filesMap[nodeUID];
-    ListViewCell item = new FileItemCell(resource.name);
+    FileItemCell cell = new FileItemCell(resource.name);
     if (resource is Folder) {
-      item.acceptDrop = true;
-    }
-    return item;
-=======
-    FileItemCell cell = new FileItemCell(_filesMap[nodeUID].name);
+      cell.acceptDrop = true;
+    }
     // TODO: add an onContextMenu listening, call _handleContextMenu().
     cell.menuElement.onClick.listen(
-        (e) => _handleMenuClick(cell, _filesMap[nodeUID], e));
+        (e) => _handleMenuClick(cell, resource, e));
     return cell;
->>>>>>> 53a9cc87
   }
 
   int treeViewHeightForNode(TreeView view, String nodeUID) => 20;
