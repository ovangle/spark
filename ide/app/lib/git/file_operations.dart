// Copyright (c) 2013, Google Inc. Please see the AUTHORS file for details.
// All rights reserved. Use of this source code is governed by a BSD-style
// license that can be found in the LICENSE file.

library git.file_operations;

import 'dart:async';
import 'dart:core';
import 'dart:js';
import 'dart:typed_data';

import 'package:chrome_gen/chrome_app.dart' as chrome;

/**
 * Utility class to access HTML5 filesystem operations.
 * TODO(grv): Add unittests.
 *
 **/
abstract class FileOps {

<<<<<<< HEAD
  static Future<chrome.DirectoryEntry> createDirectoryRecursive(
      chrome.DirectoryEntry dir, String path) {
    List<String> pathParts = path.split("/");
    int i = 0;
    return dir.createDirectory(pathParts[i]).then((chrome.DirectoryEntry dir) {
      i++;
      if (i == pathParts.length) return dir;
      return dir.createDirectory(pathParts[i]);
    });
  }

=======
  /**
   * Creates directories recursively in a given [path]. The immediate parent
   * of the path may or may nor exist.
   */
  static Future<chrome.DirectoryEntry> createDirectoryRecursive(
      chrome.DirectoryEntry dir, String path) {

    if (path[path.length - 1] == '/') {
      path = path.substring(0, path.length -1);
    }

    List<String> pathParts = path.split("/");
    int i = 0;

    createDirectories(chrome.DirectoryEntry dir) {
      return dir.createDirectory(pathParts[i]).then(
          (chrome.DirectoryEntry dir) {
        i++;
        if (i == pathParts.length) return dir;

        return createDirectories(dir);
      });
    }
    return createDirectories(dir);
  }

  /**
   * Creates a file with a given [content] and [type]. Creates parent
   * directories if the immediate parent is absent.
   */
>>>>>>> 94ae450c
  static Future<chrome.Entry> createFileWithContent(
      chrome.DirectoryEntry root, String path, content, String type) {

    createFile(chrome.DirectoryEntry dir, String fileName) {
      return dir.createFile(fileName).then((chrome.ChromeFileEntry entry) {
        if (type == 'Text') {
          return entry.writeText(content).then((_) => entry);
        } else if (type == 'blob') {
          if (content is Uint8List) {
            content = new chrome.ArrayBuffer.fromBytes(content.toList());
          }
          return entry.writeBytes(content).then((_) => entry);
        } else {
          throw new UnsupportedError(
              "Writing of content type:${type} is not supported.");
        }
      });
    }

    if (path[0] == '/') path = path.substring(1);
    List<String> pathParts = path.split('/');
    if (pathParts.length != 1) {
      return createDirectoryRecursive(root, path.substring(0,
          path.lastIndexOf('/'))).then((dir) {
        return createFile(dir, pathParts[pathParts.length - 1]);
      });
    } else {
      return createFile(root, path);
    }
  }

  static Future<dynamic> readFile(chrome.DirectoryEntry root, String path,
      String type) {
    Completer<String> completer = new Completer();
    root.getFile(path).then((chrome.ChromeFileEntry entry) {
      //TODO(grv): Implement a general read function, supporting different
      // formats.
      entry.readText().then((String content){
        completer.complete(content);
      });

    });
    return completer.future;
  }

  /**
   * Lists the files in a given [root] directory.
   */
  static Future<List<chrome.Entry>> listFiles(chrome.DirectoryEntry root) {
    return root.createReader().readEntries();
  }

  /**
<<<<<<< HEAD
   * Reads a given [blob] as type.
   */
  static Future readBlob(chrome.Blob blob, String type) {
    Completer completer = new Completer();
    var reader = new JsObject(context['FileReader']);
    reader['onload'] = (var event) {
      completer.complete(reader['result']);
    };

    reader['onerror'] = (var domError) {
      completer.completeError(domError);
    };

    reader.callMethod('readAs' + type, [blob]);
    return completer.future;
  }

  /**
   * Reads a given [blob] as BinaryData.
   */
  static Future<String> readBlobAsArrayBuffer(chrome.Blob blob) {
=======
   * Reads a given [blob] as a given [type].
   */
  static Future readBlob(chrome.Blob blob, String type) {
>>>>>>> 94ae450c
    Completer completer = new Completer();
    var reader = new JsObject(context['FileReader']);
    reader['onload'] = (var event) {
      completer.complete(reader['result']);
    };

    reader['onerror'] = (var domError) {
      completer.completeError(domError);
    };

    reader.callMethod('readAs' + type, [blob]);
    return completer.future;
  }
}<|MERGE_RESOLUTION|>--- conflicted
+++ resolved
@@ -18,19 +18,6 @@
  **/
 abstract class FileOps {
 
-<<<<<<< HEAD
-  static Future<chrome.DirectoryEntry> createDirectoryRecursive(
-      chrome.DirectoryEntry dir, String path) {
-    List<String> pathParts = path.split("/");
-    int i = 0;
-    return dir.createDirectory(pathParts[i]).then((chrome.DirectoryEntry dir) {
-      i++;
-      if (i == pathParts.length) return dir;
-      return dir.createDirectory(pathParts[i]);
-    });
-  }
-
-=======
   /**
    * Creates directories recursively in a given [path]. The immediate parent
    * of the path may or may nor exist.
@@ -61,7 +48,6 @@
    * Creates a file with a given [content] and [type]. Creates parent
    * directories if the immediate parent is absent.
    */
->>>>>>> 94ae450c
   static Future<chrome.Entry> createFileWithContent(
       chrome.DirectoryEntry root, String path, content, String type) {
 
@@ -115,8 +101,7 @@
   }
 
   /**
-<<<<<<< HEAD
-   * Reads a given [blob] as type.
+   * Reads a given [blob] as a given [type].
    */
   static Future readBlob(chrome.Blob blob, String type) {
     Completer completer = new Completer();
@@ -132,27 +117,4 @@
     reader.callMethod('readAs' + type, [blob]);
     return completer.future;
   }
-
-  /**
-   * Reads a given [blob] as BinaryData.
-   */
-  static Future<String> readBlobAsArrayBuffer(chrome.Blob blob) {
-=======
-   * Reads a given [blob] as a given [type].
-   */
-  static Future readBlob(chrome.Blob blob, String type) {
->>>>>>> 94ae450c
-    Completer completer = new Completer();
-    var reader = new JsObject(context['FileReader']);
-    reader['onload'] = (var event) {
-      completer.complete(reader['result']);
-    };
-
-    reader['onerror'] = (var domError) {
-      completer.completeError(domError);
-    };
-
-    reader.callMethod('readAs' + type, [blob]);
-    return completer.future;
-  }
 }