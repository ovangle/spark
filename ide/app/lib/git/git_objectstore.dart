--- conflicted
+++ resolved
@@ -54,14 +54,9 @@
     }
   }
 
-<<<<<<< HEAD
-  String toJsonString() {
-    //return JSON.encode(m);
-=======
   String toString() {
     //TODO return Json Object string.
     return "";
->>>>>>> 94ae450c
   }
 }
 
@@ -73,13 +68,8 @@
 }
 
 class FindPackedObjectResult {
-<<<<<<< HEAD
-  int offset;
-  Pack pack;
-=======
   Pack pack;
   int offset;
->>>>>>> 94ae450c
   FindPackedObjectResult(this.pack, this.offset);
 }
 
@@ -415,10 +405,7 @@
     return _rootDir.getDirectory('.git').then((chrome.DirectoryEntry gitDir) {
       return load();
     }, onError: (FileError e) {
-<<<<<<< HEAD
       return _init();
-=======
->>>>>>> 94ae450c
       if (e.code == FileError.NOT_FOUND_ERR) {
         return _init();
       } else {
