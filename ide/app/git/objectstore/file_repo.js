--- conflicted
+++ resolved
@@ -155,7 +155,6 @@
           }
         }
 
-<<<<<<< HEAD
              this._retrieveRawObject(sha, dataType, function(object){
                  callback(new GitObjects[objType](sha, object.data), object);
              }, error);
@@ -235,8 +234,6 @@
                     thiz._storeInFile(digest, store, callback);
                 });
             }
-=======
->>>>>>> 2a07a629
 
         checkRemoteHead(function(){
           self._getHeadForRef(headRef, function(sha){
