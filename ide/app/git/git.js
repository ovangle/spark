--- conflicted
+++ resolved
@@ -654,30 +654,6 @@
             if (callback) {
               callback(objects, packData, common, shallow);
             }
-<<<<<<< HEAD
-            console.log(str);
-            return str
-=======
-          }, packProgress);
-          // var packWorker = new Worker(workerUrl);
-          // packWorker.onmessage = function(evt){
-          //   var msg = evt.data;
-          //   if (msg.type == GitLiteWorkerMessages.FINISHED && callback){
-          //     packWorker.terminate();
-          //     callback(msg.objects, new Uint8Array(msg.data), msg.common);
-          //   }
-          //   else if (msg.type == GitLiteWorkerMessages.RETRIEVE_OBJECT){
-          //     store._retrieveRawObject(msg.sha, "ArrayBuffer", function(baseObject){
-          //       packWorker.postMessage({type: GitLiteWorkerMessages.OBJECT_RETRIEVED, id: msg.id, object: baseObject}, [baseObject.data]);
-          //       var x = 0;
-          //     });
-          //   }
-          //   else if (progress && msg.type == GitLiteWorkerMessages.PROGRESS){
-          //     progress(msg);
-          //   }
-          // }
-          // packWorker.postMessage({type: GitLiteWorkerMessages.START, data:binaryData}, [binaryData]);
->>>>>>> 2a07a629
         }
       }
       if (receiveProgress){
@@ -818,56 +794,17 @@
       return _(this.refs).values()
     }
 
-<<<<<<< HEAD
-            var xhr2ErrorShim = function(){
-                var obj = {url: url, type: 'POST'};
-                ajaxErrorHandler.call(obj, xhr);
-            }
-            xhr.onerror = xhr2ErrorShim;
-            xhr.onabort = xhr2ErrorShim;
-            xhr.send();
-        }
-        this.fetchRefs = function(callback) {
-            var remote = this,
-                uri = this.makeUri('/info/refs', {service: "git-upload-pack"});
-            doGet(uri, function(data) {
-            console.log('doing get');
-                var discInfo = parseDiscovery(data)
-                var i, ref
-                for (i = 0; i < discInfo.refs.length; i++) {
-                    ref = discInfo.refs[i]
-                    remote.addRef(ref.name, ref.sha)
-                }
-                if (callback != "undefined") {
-                    callback(discInfo.refs)
-                }
-            });
-        }
-=======
+
     this.getRef = function(name) {
       return this.refs[this.name + "/" + name]
     }
   }
   return SmartHttpRemote;
 });
->>>>>>> 2a07a629
+
 
 define('commands/clone',['formats/smart_http_remote', 'utils/progress_chunker'], function(SmartHttpRemote, ProgressChunker){
 
-<<<<<<< HEAD
-        this.fetchRef = function(wantRefs, haveRefs, shallow, depth, moreHaves, callback, noCommon, progress) {
-        console.log('fetching refs');
-            var url = this.makeUri('/git-upload-pack')
-            var body = refWantRequest(wantRefs, haveRefs, shallow, depth);
-            var thisRemote = this
-            var xhr = new XMLHttpRequest();
-
-            var packProgress, receiveProgress;
-            if (progress){
-                var chunker = new ProgressChunker(progress);
-                receiveProgress = chunker.getChunk(0, 0.2);
-                packProgress = chunker.getChunk(20, 0.8);
-=======
   var _createCurrentTreeFromPack = function(dir, store, headSha, callback){
      store._retrieveObject(headSha, "Commit", function(commit){
       var treeSha = commit.tree;
@@ -904,7 +841,6 @@
             }
             else{
               error({type: errutils.CLONE_GIT_DIR_IN_USE, msg: errutils.CLONE_GIT_DIR_IN_USE_MSG});
->>>>>>> 2a07a629
             }
           }
           else{
@@ -1794,7 +1730,6 @@
 
 define('api',['commands/clone', 'commands/commit', 'commands/init', 'commands/pull', 'commands/push', 'commands/branch', 'commands/checkout', 'commands/conditions', 'formats/smart_http_remote', "workers/worker_messages"], function(clone, commit, init, pull, push, branch, checkout, Conditions, SmartHttpRemote){
 
-<<<<<<< HEAD
     /** @exports GitApi */
     var api = {
 
@@ -1890,185 +1825,10 @@
       });
     },
 
-        /**
-         * Does a pull from the url the local repo was cloned from. Will only succeed for fast-forward pulls.
-         * If a merge is required, it calls the error callback
-         *
-         * @param {Object} options
-         * @param {DirectoryEntry} options.dir an HTML5 DirectoryEntry that contains a local git repo to pull updates into
-         * @param {String} [options.username] User name to authenticate with if the repo supports basic auth
-         * @param {String} [options.password] password to authenticate with if the repo supports basic auth
-         * @param {progressCallback} [options.progress] callback that gets notified of progress events.
-         * @param {successCallback} success callback that gets notified after the pull is completed successfully.
-         * @param {errorCallback} [error] callback that gets notified if there is an error
-         */
-        pull : function(options, success, error){
-            var objectStore = new FileObjectStore(options.dir);
-            objectStore.init(function(){
-
-                pull({
-                        dir: options.dir,
-                        objectStore: objectStore,
-                        username: options.username,
-                        password: options.password,
-                        progress: options.progress
-                    },
-                    success, error);
-
-            }, error);
-        },
-        /**
-         * Looks for changes in the working directory since the last commit and adds them to the local git repo history. Some caveats
-         *
-         *  <ul>
-         *  <li>This is does an implicit "git add" of all changes including previously untracked files.</li>
-         *  <li>A Tree created by this command will only have two file modes: 40000 for folders (subtrees) and 100644 for files (blobs).</li>
-         *  <li>Ignores any rules in .gitignore</li>
-         *  </ul>
-         *
-         * @param {Object} options
-         * @param {DirectoryEntry} options.dir an HTML5 DirectoryEntry to look for changes and commit them to the .git subdirectory in the same driectory
-         * @param {String} options.name The name that will appear in the commit log as the name of the author and committer.
-         * @param {String} options.email The email that will appear in the commit log as the email of the author and committer.
-         * @param {String} options.commitMsg The message that will appear in the commit log
-         * @param {successCallback} success callback that gets notified after the commit is completed successfully.
-         * @param {errorCallback} [error] callback that gets notified if there is an error
-         *
-         */
-        commit : function(options, success, error){
-            var objectStore = new FileObjectStore(options.dir);
-            objectStore.init(function(){
-
-                commit({
-                            dir: options.dir,
-                            username: options.name,
-                            email: options.email,
-                            commitMsg: options.commitMsg,
-                            objectStore: objectStore
-                        }, success, error);
-            }, error);
-        },
-        /**
-         * Pushes local commits to a remote repo. This is usually the remote repo the local repo was cloned from. It can also be
-         * the initial push to a blank repo.
-         *
-         * @param {Object} options
-         * @param {DirectoryEntry} options.dir an HTML5 DirectoryEntry to push changes from
-         * @param {String} [options.url] the remote url to push changes to. This defaults to the url the repo was cloned from.
-         * @param {String} [options.username] User name to authenticate with if the repo supports basic auth
-         * @param {String} [options.password] password to authenticate with if the repo supports basic auth
-         * @param {progressCallback} [options.progress] callback that gets notified of progress events.
-         * @param {successCallback} success callback that gets notified after the push is completed successfully.
-         * @param {errorCallback} [error] callback that gets notified if there is an error
-         */
-        push : function(options, success, error){
-            var objectStore = new FileObjectStore(options.dir);
-            objectStore.init(function(){
-                push({
-                        objectStore: objectStore,
-                        dir: options.dir,
-                        url: options.url,
-                        username: options.username,
-                        password: options.password,
-                        progress: options.progress
-                    },
-                    success, error);
-            }, error);
-        },
-        /**
-         * Creates a local branch. You will need to call the checkout api command to check it out.
-         *
-         * @param {Object} options
-         * @param {DirectoryEntry} options.dir an HTML5 DirectoryEntry that contains a local git repo
-         * @param {String} options.branch Name of the branch to create
-         * @param {successCallback} success callback that gets notified after the push is completed successfully.
-         * @param {errorCallback} [error] callback that gets notified if there is an error
-         *
-         */
-        branch: function(options, success, error){
-            var objectStore = new FileObjectStore(options.dir);
-            objectStore.init(function(){
-                branch({
-                    objectStore: objectStore,
-                    dir: options.dir,
-                    branch: options.branch
-                }, success, error);
-            }, error);
-=======
-  /** @exports GitApi */
-  var api = {
-
-    /** @desc Indicates an unexpected error in the HTML5 file system. */
-    FILE_IO_ERROR: errutils.FILE_IO_ERROR,
-    /** @desc Indicates an unexpected ajax error when trying to make a request */
-    AJAX_ERROR: errutils.AJAX_ERROR,
-    /** @desc trying to clone into a non-empty directory */
-    CLONE_DIR_NOT_EMPTY: errutils.CLONE_DIR_NOT_EMPTY,
-    /** @desc Trying to clone into directory that contains a .git directory that already contains objects */
-    CLONE_GIT_DIR_IN_USE: errutils.CLONE_GIT_DIR_IN_USE,
-    /** @desc No branch found with the name given.  */
-    REMOTE_BRANCH_NOT_FOUND: errutils.REMOTE_BRANCH_NOT_FOUND,
-    /** @desc A pull was attempted that would require a non-fast-forward. The API only supports fast forward merging at the moment. */
-    PULL_NON_FAST_FORWARD: errutils.PULL_NON_FAST_FORWARD,
-    /** @desc A pull was attempted but the local git repo is up to date */
-    PULL_UP_TO_DATE: errutils.PULL_UP_TO_DATE,
-    /** @desc A commit was attempted but the local git repo has no new changes to commit */
-    COMMIT_NO_CHANGES: errutils.COMMIT_NO_CHANGES,
-    /** @desc A push was attempted but the remote repo is up to date. */
-    PUSH_NO_CHANGES: errutils.PUSH_NO_CHANGES,
-    /** @desc A push was attempted but the remote has new commits that the local repo doesn't know about.
-     * You would normally do a pull and merge remote changes first. Unfortunately, this isn't possible with this API.
-     * As a workaround, you could create and checkout a new branch and then do a push. */
-    PUSH_NON_FAST_FORWARD: errutils.PUSH_NON_FAST_FORWARD,
-    /** @desc Indicates an unexpected problem retrieving objects */
-    OBJECT_STORE_CORRUPTED: errutils.OBJECT_STORE_CORRUPTED,
-    /** @desc A pull was attempted with uncommitted changed in the working copy */
-    UNCOMMITTED_CHANGES: errutils.UNCOMMITTED_CHANGES,
-    /** @desc 401 when attempting to make a request. */
-    HTTP_AUTH_ERROR: errutils.HTTP_AUTH_ERROR,
 
     /** @desc The branch doesn't follow valid git branch naming rules. */
     BRANCH_NAME_NOT_VALID: errutils.BRANCH_NAME_NOT_VALID,
-    /** @desc Trying to push a repo without a valid remote.
-     * This can happen if it's a first push to blank repo and a url wasn't specified as one of the options. */
-    PUSH_NO_REMOTE: errutils.PUSH_NO_REMOTE,
->>>>>>> 2a07a629
-
-    /**
-     * Clones a remote git repo into a local HTML5 DirectoryEntry. It only requests a single branch. This will either
-     * be the branch specified or the HEAD at specified url. You can also specify the depth of the clone. It's recommended
-     * that a depth of 1 always be given since the api does not currently give a way
-     * to access the commit history of a repo.
-     *
-     * @param {Object} options
-     * @param {DirectoryEntry} options.dir an HTML5 DirectoryEntry to clone the repo into
-     * @param {String} [options.branch=HEAD] the name of the remote branch to clone.
-     * @param {String} options.url the url of the repo to clone from
-     * @param {Number} [options.depth] the depth of the clone. Equivalent to the --depth option from git-clone
-     * @param {String} [options.username] User name to authenticate with if the repo supports basic auth
-     * @param {String} [options.password] password to authenticate with if the repo supports basic auth
-     * @param {progressCallback} [options.progress] callback that gets notified of progress events.
-     * @param {successCallback} success callback that gets notified after the clone is completed successfully
-     * @param {errorCallback} [error] callback that gets notified if there is an error
-     */
-    clone : function(options, success, error){
-      var objectStore = new FileObjectStore(options.dir);
-      objectStore.init(function(){
-
-        clone({
-            dir: options.dir,
-            branch: options.branch,
-            objectStore: objectStore,
-            url: options.url,
-            depth: options.depth,
-            progress: options.progress,
-            username: options.username,
-            password: options.password
-          },
-          success, error);
-
-      }, error);
-    },
+
     /**
      * Does a pull from the url the local repo was cloned from. Will only succeed for fast-forward pulls.
      * If a merge is required, it calls the error callback
