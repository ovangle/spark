--- conflicted
+++ resolved
@@ -78,12 +78,8 @@
   <!-- this starts the Dart VM in Dartium, and injects spark.dart.js otherwise -->
   <script src="spark_bootstrap.js" defer></script>
 
-<<<<<<< HEAD
-  <script type="application/dart" src="spark.dart" defer></script>
+  <script type="application/dart" src="spark_test.dart" defer></script>
 
-=======
-  <script type="application/dart" src="spark_test.dart" defer></script>
->>>>>>> 1d0e8cfa
   <sp-button>I'm a polymer button</sp-button>
 </body>
 
